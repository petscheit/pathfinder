--- conflicted
+++ resolved
@@ -7,7 +7,6 @@
 The format is based on [Keep a Changelog](https://keepachangelog.com/en/1.0.0/),
 and this project adheres to [Semantic Versioning](https://semver.org/spec/v2.0.0.html).
 
-<<<<<<< HEAD
 ## Unreleased
 
 ### Added
@@ -20,13 +19,12 @@
 ### Changed
 
 - Ethereum RPC API now requires Websocket endpoints (prev. HTTP). If an HTTP url is provided instead, Pathfinder will attempt to connect vía Websocket protocol at that same url.
-=======
+
 ## [0.14.4] - 2024-10-03
 
 ### Fixed
 
 - Pathfinder stops syncing Sepolia testnet at block 218484 because of a block hash mismatch.
->>>>>>> ac319d0c
 
 ## [0.14.3] - 2024-09-23
 
