use anyhow::Context;
use futures::SinkExt;
use p2p_proto::class::{Class, ClassesRequest, ClassesResponse};
use p2p_proto::common::{
    Address, BlockNumberOrHash, ConsensusSignature, Direction, Hash, Iteration, Merkle, Patricia,
    Step,
};
use p2p_proto::event::{EventsRequest, EventsResponse};
use p2p_proto::header::{BlockHeadersRequest, BlockHeadersResponse, SignedBlockHeader};
use p2p_proto::receipt::{ReceiptsRequest, ReceiptsResponse};
use p2p_proto::state::{ContractDiff, ContractStoredValue, StateDiffsRequest, StateDiffsResponse};
use p2p_proto::transaction::{TransactionsRequest, TransactionsResponse};
use pathfinder_common::{BlockHash, BlockNumber};
use pathfinder_crypto::Felt;
use pathfinder_storage::Storage;
use pathfinder_storage::Transaction;
use starknet_gateway_types::class_definition;
use tokio::sync::mpsc;

pub mod conv;
#[cfg(test)]
mod tests;

use conv::ToDto;

use self::conv::{cairo_def_into_dto, sierra_def_into_dto};

#[cfg(not(test))]
const MAX_BLOCKS_COUNT: u64 = 100;

#[cfg(test)]
const MAX_COUNT_IN_TESTS: u64 = 10;
#[cfg(test)]
const MAX_BLOCKS_COUNT: u64 = MAX_COUNT_IN_TESTS;

pub async fn get_headers(
    storage: Storage,
    request: BlockHeadersRequest,
    tx: futures::channel::mpsc::Sender<BlockHeadersResponse>,
) -> anyhow::Result<()> {
    spawn_blocking_get(request, storage, blocking::get_headers, tx).await
}

pub async fn get_classes(
    storage: Storage,
    request: ClassesRequest,
    tx: futures::channel::mpsc::Sender<ClassesResponse>,
) -> anyhow::Result<()> {
    spawn_blocking_get(request, storage, blocking::get_classes, tx).await
}

pub async fn get_state_diffs(
    storage: Storage,
    request: StateDiffsRequest,
    tx: futures::channel::mpsc::Sender<StateDiffsResponse>,
) -> anyhow::Result<()> {
    spawn_blocking_get(request, storage, blocking::get_state_diffs, tx).await
}

pub async fn get_transactions(
    storage: Storage,
    request: TransactionsRequest,
    tx: futures::channel::mpsc::Sender<TransactionsResponse>,
) -> anyhow::Result<()> {
    spawn_blocking_get(request, storage, blocking::get_transactions, tx).await
}

pub async fn get_receipts(
    storage: Storage,
    request: ReceiptsRequest,
    tx: futures::channel::mpsc::Sender<ReceiptsResponse>,
) -> anyhow::Result<()> {
    spawn_blocking_get(request, storage, blocking::get_receipts, tx).await
}

pub async fn get_events(
    storage: Storage,
    request: EventsRequest,
    tx: futures::channel::mpsc::Sender<EventsResponse>,
) -> anyhow::Result<()> {
    spawn_blocking_get(request, storage, blocking::get_events, tx).await
}

pub(crate) mod blocking {
    use super::*;

    pub(crate) fn get_headers(
        db_tx: Transaction<'_>,
        request: BlockHeadersRequest,
        tx: mpsc::Sender<BlockHeadersResponse>,
    ) -> anyhow::Result<()> {
        iterate(db_tx, request.iteration, get_header, tx)
    }

    pub(crate) fn get_classes(
        db_tx: Transaction<'_>,
        request: ClassesRequest,
        tx: mpsc::Sender<ClassesResponse>,
    ) -> anyhow::Result<()> {
        iterate(db_tx, request.iteration, get_classes_for_block, tx)
    }

    pub(crate) fn get_state_diffs(
        db_tx: Transaction<'_>,
        request: StateDiffsRequest,
        tx: mpsc::Sender<StateDiffsResponse>,
    ) -> anyhow::Result<()> {
        iterate(db_tx, request.iteration, get_state_diff, tx)
    }

    pub(crate) fn get_transactions(
        db_tx: Transaction<'_>,
        request: TransactionsRequest,
        tx: mpsc::Sender<TransactionsResponse>,
    ) -> anyhow::Result<()> {
        iterate(db_tx, request.iteration, get_transactions_for_block, tx)
    }

    pub(crate) fn get_receipts(
        db_tx: Transaction<'_>,
        request: ReceiptsRequest,
        tx: mpsc::Sender<ReceiptsResponse>,
    ) -> anyhow::Result<()> {
        iterate(db_tx, request.iteration, get_receipts_for_block, tx)
    }

    pub(crate) fn get_events(
        db_tx: Transaction<'_>,
        request: EventsRequest,
        tx: mpsc::Sender<EventsResponse>,
    ) -> anyhow::Result<()> {
        iterate(db_tx, request.iteration, get_events_for_block, tx)
    }
}

fn get_header(
    db_tx: &Transaction<'_>,
    block_number: BlockNumber,
    tx: &mpsc::Sender<BlockHeadersResponse>,
) -> anyhow::Result<bool> {
    if let Some(header) = db_tx.block_header(block_number.into())? {
        if let Some(signature) = db_tx.signature(block_number.into())? {
<<<<<<< HEAD
            let counts = db_tx.state_update_counts(block_number.into())?;
            if let Some(counts) = counts {
                let txn_count = header
                    .transaction_count
                    .try_into()
                    .context("invalid transaction count")?;

                tx.blocking_send(BlockHeadersResponse::Header(Box::new(SignedBlockHeader {
                    block_hash: Hash(header.hash.0),
                    parent_hash: Hash(header.parent_hash.0),
                    number: header.number.get(),
                    time: header.timestamp.get(),
                    sequencer_address: Address(header.sequencer_address.0),
                    state_diff_commitment: Hash(Felt::ZERO), // TODO
                    state: Patricia {
                        height: 251,
                        root: Hash(header.state_commitment.0),
                    },
                    transactions: Merkle {
                        n_leaves: txn_count,
                        root: Hash(header.transaction_commitment.0),
                    },
                    events: Merkle {
                        n_leaves: header
                            .event_count
                            .try_into()
                            .context("invalid event count")?,
                        root: Hash(header.event_commitment.0),
                    },
                    receipts: Merkle {
                        n_leaves: txn_count,
                        root: Hash(Felt::ZERO), // TODO
                    },
                    protocol_version: header.starknet_version.take_inner(),
                    gas_price_wei: header.eth_l1_gas_price.0,
                    gas_price_fri: header.strk_l1_gas_price.0,
                    data_gas_price_wei: header.eth_l1_data_gas_price.0,
                    data_gas_price_fri: header.strk_l1_data_gas_price.0,
                    num_storage_diffs: counts.storage_diffs,
                    num_nonce_updates: counts.nonce_updates,
                    num_declared_classes: counts.declared_classes,
                    num_deployed_contracts: counts.deployed_contracts,
                    l1_data_availability_mode: header.l1_da_mode.to_dto(),
                    signatures: vec![ConsensusSignature {
                        r: signature.r.0,
                        s: signature.s.0,
                    }],
                })))
                .map_err(|_| anyhow::anyhow!("Sending header"))?;

                return Ok(true);
            }
=======
            let txn_count = header
                .transaction_count
                .try_into()
                .context("invalid transaction count")?;

            tx.blocking_send(BlockHeadersResponse::Header(Box::new(SignedBlockHeader {
                block_hash: Hash(header.hash.0),
                parent_hash: Hash(header.parent_hash.0),
                number: header.number.get(),
                time: header.timestamp.get(),
                sequencer_address: Address(header.sequencer_address.0),
                state_diff_commitment: Hash(Felt::ZERO), // TODO
                state: Patricia {
                    height: 251,
                    root: Hash(header.state_commitment.0),
                },
                transactions: Merkle {
                    n_leaves: txn_count,
                    root: Hash(header.transaction_commitment.0),
                },
                events: Merkle {
                    n_leaves: header
                        .event_count
                        .try_into()
                        .context("invalid event count")?,
                    root: Hash(header.event_commitment.0),
                },
                receipts: Merkle {
                    n_leaves: txn_count,
                    root: Hash(Felt::ZERO), // TODO
                },
                protocol_version: header.starknet_version.to_string(),
                gas_price_wei: header.eth_l1_gas_price.0,
                gas_price_fri: header.strk_l1_gas_price.0,
                data_gas_price_wei: header.eth_l1_data_gas_price.0,
                data_gas_price_fri: header.strk_l1_data_gas_price.0,
                num_storage_diffs: 0,      // TODO
                num_nonce_updates: 0,      // TODO
                num_declared_classes: 0,   // TODO
                num_deployed_contracts: 0, // TODO
                l1_data_availability_mode: header.l1_da_mode.to_dto(),
                signatures: vec![ConsensusSignature {
                    r: signature.r.0,
                    s: signature.s.0,
                }],
            })))
            .map_err(|_| anyhow::anyhow!("Sending header"))?;

            return Ok(true);
>>>>>>> 128fa02c
        }
    }

    Ok(false)
}

#[derive(Debug, Clone)]
enum ClassDefinition {
    Cairo(Vec<u8>),
    Sierra { sierra: Vec<u8>, casm: Vec<u8> },
}

fn get_classes_for_block(
    db_tx: &Transaction<'_>,
    block_number: BlockNumber,
    tx: &mpsc::Sender<ClassesResponse>,
) -> anyhow::Result<bool> {
    let get_definition =
        |block_number: BlockNumber, class_hash| -> anyhow::Result<ClassDefinition> {
            let definition = db_tx
                .class_definition_at(block_number.into(), class_hash)?
                .ok_or_else(|| {
                    anyhow::anyhow!(
                        "Class definition {} not found at block {}",
                        class_hash,
                        block_number
                    )
                })?;
            let casm_definition = db_tx.casm_definition(class_hash)?;
            Ok(match casm_definition {
                Some(casm) => ClassDefinition::Sierra {
                    sierra: definition,
                    casm,
                },
                None => ClassDefinition::Cairo(definition),
            })
        };

    let Some(declared_classes) = db_tx.declared_classes_at(block_number.into())? else {
        return Ok(false);
    };

    for class_hash in declared_classes {
        let class_definition = get_definition(block_number, class_hash)?;

        let class: Class = match class_definition {
            ClassDefinition::Cairo(definition) => {
                let cairo_class =
                    serde_json::from_slice::<class_definition::Cairo<'_>>(&definition)?;
                Class::Cairo0 {
                    class: cairo_def_into_dto(cairo_class),
                    domain: 0, // TODO
                    class_hash: Hash(class_hash.0),
                }
            }
            ClassDefinition::Sierra { sierra, casm } => {
                let sierra_class = serde_json::from_slice::<class_definition::Sierra<'_>>(&sierra)?;

                Class::Cairo1 {
                    class: sierra_def_into_dto(sierra_class, casm),
                    domain: 0, // TODO
                    class_hash: Hash(class_hash.0),
                }
            }
        };

        tx.blocking_send(ClassesResponse::Class(class))
            .map_err(|_| anyhow::anyhow!("Sending class"))?;
    }

    Ok(true)
}

fn get_state_diff(
    db_tx: &Transaction<'_>,
    block_number: BlockNumber,
    tx: &mpsc::Sender<StateDiffsResponse>,
) -> anyhow::Result<bool> {
    let Some(state_diff) = db_tx.state_update(block_number.into())? else {
        return Ok(false);
    };

    for (address, update) in state_diff.contract_updates {
        tx.blocking_send(StateDiffsResponse::ContractDiff(ContractDiff {
            address: Address(address.0),
            nonce: update.nonce.map(|n| n.0),
            class_hash: update.class.as_ref().map(|c| c.class_hash().0),
            is_replaced: update.class.map(|c| c.is_replaced()),
            values: update
                .storage
                .into_iter()
                .map(|(k, v)| ContractStoredValue {
                    key: k.0,
                    value: v.0,
                })
                .collect(),
            domain: 0, // TODO
        }))
        .map_err(|_| anyhow::anyhow!("Sending state diff"))?;
    }

    for (address, update) in state_diff.system_contract_updates {
        tx.blocking_send(StateDiffsResponse::ContractDiff(ContractDiff {
            address: Address(address.0),
            nonce: None,
            class_hash: None,
            is_replaced: None,
            values: update
                .storage
                .into_iter()
                .map(|(k, v)| ContractStoredValue {
                    key: k.0,
                    value: v.0,
                })
                .collect(),
            domain: 0, // TODO
        }))
        .map_err(|_| anyhow::anyhow!("Sending state diff"))?;
    }

    Ok(true)
}

fn get_transactions_for_block(
    db_tx: &Transaction<'_>,
    block_number: BlockNumber,
    tx: &mpsc::Sender<TransactionsResponse>,
) -> anyhow::Result<bool> {
    let Some(txn_data) = db_tx.transaction_data_for_block(block_number.into())? else {
        return Ok(false);
    };

    for (txn, _, _) in txn_data {
        tx.blocking_send(TransactionsResponse::Transaction(txn.to_dto()))
            .map_err(|_| anyhow::anyhow!("Sending transaction"))?;
    }

    Ok(true)
}

fn get_receipts_for_block(
    db_tx: &Transaction<'_>,
    block_number: BlockNumber,
    tx: &mpsc::Sender<ReceiptsResponse>,
) -> anyhow::Result<bool> {
    let Some(txn_data) = db_tx.transaction_data_for_block(block_number.into())? else {
        return Ok(false);
    };

    for (txn, r, _) in txn_data {
        tx.blocking_send(ReceiptsResponse::Receipt((txn, r).to_dto()))
            .map_err(|_| anyhow::anyhow!("Sending receipt"))?;
    }

    Ok(true)
}

fn get_events_for_block(
    db_tx: &Transaction<'_>,
    block_number: BlockNumber,
    tx: &mpsc::Sender<EventsResponse>,
) -> anyhow::Result<bool> {
    let Some(txn_data) = db_tx.transaction_data_for_block(block_number.into())? else {
        return Ok(false);
    };

    for (_, r, events) in txn_data {
        for event in events {
            tx.blocking_send(EventsResponse::Event((r.transaction_hash, event).to_dto()))
                .map_err(|_| anyhow::anyhow!("Sending event"))?;
        }
    }

    Ok(true)
}

/// Assupmtions:
/// - `block_handler` returns `Ok(true)` if the iteration should continue,
/// - `T::default()` always returns the `Fin` variant of the implementing type.
fn iterate<T: Default + std::fmt::Debug>(
    db_tx: Transaction<'_>,
    iteration: Iteration,
    block_handler: impl Fn(&Transaction<'_>, BlockNumber, &mpsc::Sender<T>) -> anyhow::Result<bool>,
    tx: mpsc::Sender<T>,
) -> anyhow::Result<()> {
    let Iteration {
        start,
        direction,
        limit,
        step,
    } = iteration;

    if limit == 0 {
        tx.blocking_send(T::default())
            .map_err(|_| anyhow::anyhow!("Sending Fin"))?;
        return Ok(());
    }

    let mut block_number = match get_start_block_number(start, &db_tx)? {
        Some(x) => x,
        None => {
            tx.blocking_send(T::default())
                .map_err(|_| anyhow::anyhow!("Sending Fin"))?;
            return Ok(());
        }
    };

    let limit = limit.min(MAX_BLOCKS_COUNT);

    for i in 0..limit {
        if !block_handler(&db_tx, block_number, &tx)? {
            // No such block
            break;
        };

        if i < limit - 1 {
            block_number = match get_next_block_number(block_number, step, direction) {
                Some(x) => x,
                None => {
                    // Out of range block number value
                    break;
                }
            }
        }
    }

    tx.blocking_send(T::default())
        .map_err(|_| anyhow::anyhow!("Sending Fin"))?;

    Ok(())
}

fn get_start_block_number(
    start: BlockNumberOrHash,
    tx: &Transaction<'_>,
) -> Result<Option<BlockNumber>, anyhow::Error> {
    Ok(match start {
        BlockNumberOrHash::Number(n) => BlockNumber::new(n),
        BlockNumberOrHash::Hash(h) => tx.block_id(BlockHash(h.0).into())?.map(|(n, _)| n),
    })
}

/// Spawns a blocking task and forwards the result to the given channel.
/// Bails out early if the database operation fails or sending fails.
/// The `getter` function is expected to send partial results through the tokio channel as soon as possible,
/// ideally after each database read operation.
async fn spawn_blocking_get<Request, Response, Getter>(
    request: Request,
    storage: Storage,
    getter: Getter,
    mut tx: futures::channel::mpsc::Sender<Response>,
) -> anyhow::Result<()>
where
    Request: Send + 'static,
    Response: Send + 'static,
    Getter: FnOnce(Transaction<'_>, Request, mpsc::Sender<Response>) -> anyhow::Result<()>
        + Send
        + 'static,
{
    let span = tracing::Span::current();

    let (sync_tx, mut rx) = mpsc::channel(1); // For backpressure

    let db_fut = async {
        tokio::task::spawn_blocking(move || {
            let _g = span.enter();
            let mut connection = storage
                .connection()
                .context("Opening database connection")?;
            let db_tx = connection
                .transaction()
                .context("Creating database transaction")?;
            getter(db_tx, request, sync_tx)
        })
        .await
        .context("Database read panic or shutting down")?
        .context("Database read")
    };

    let fwd_fut = async move {
        while let Some(x) = rx.recv().await {
            tx.send(x).await.context("Sending item")?;
        }
        Ok::<_, anyhow::Error>(())
    };
    // Bail out early, either when db fails or sending fails
    tokio::try_join!(db_fut, fwd_fut)?;
    Ok(())
}

/// Returns next block number considering direction.
///
/// None is returned if we're out-of-bounds.
fn get_next_block_number(
    current: BlockNumber,
    step: Step,
    direction: Direction,
) -> Option<BlockNumber> {
    match direction {
        Direction::Forward => current
            .get()
            .checked_add(step.into_inner())
            .and_then(BlockNumber::new),
        Direction::Backward => current
            .get()
            .checked_sub(step.into_inner())
            .and_then(BlockNumber::new),
    }
}<|MERGE_RESOLUTION|>--- conflicted
+++ resolved
@@ -140,7 +140,6 @@
 ) -> anyhow::Result<bool> {
     if let Some(header) = db_tx.block_header(block_number.into())? {
         if let Some(signature) = db_tx.signature(block_number.into())? {
-<<<<<<< HEAD
             let counts = db_tx.state_update_counts(block_number.into())?;
             if let Some(counts) = counts {
                 let txn_count = header
@@ -174,7 +173,7 @@
                         n_leaves: txn_count,
                         root: Hash(Felt::ZERO), // TODO
                     },
-                    protocol_version: header.starknet_version.take_inner(),
+                    protocol_version: header.starknet_version.to_string(),
                     gas_price_wei: header.eth_l1_gas_price.0,
                     gas_price_fri: header.strk_l1_gas_price.0,
                     data_gas_price_wei: header.eth_l1_data_gas_price.0,
@@ -193,57 +192,6 @@
 
                 return Ok(true);
             }
-=======
-            let txn_count = header
-                .transaction_count
-                .try_into()
-                .context("invalid transaction count")?;
-
-            tx.blocking_send(BlockHeadersResponse::Header(Box::new(SignedBlockHeader {
-                block_hash: Hash(header.hash.0),
-                parent_hash: Hash(header.parent_hash.0),
-                number: header.number.get(),
-                time: header.timestamp.get(),
-                sequencer_address: Address(header.sequencer_address.0),
-                state_diff_commitment: Hash(Felt::ZERO), // TODO
-                state: Patricia {
-                    height: 251,
-                    root: Hash(header.state_commitment.0),
-                },
-                transactions: Merkle {
-                    n_leaves: txn_count,
-                    root: Hash(header.transaction_commitment.0),
-                },
-                events: Merkle {
-                    n_leaves: header
-                        .event_count
-                        .try_into()
-                        .context("invalid event count")?,
-                    root: Hash(header.event_commitment.0),
-                },
-                receipts: Merkle {
-                    n_leaves: txn_count,
-                    root: Hash(Felt::ZERO), // TODO
-                },
-                protocol_version: header.starknet_version.to_string(),
-                gas_price_wei: header.eth_l1_gas_price.0,
-                gas_price_fri: header.strk_l1_gas_price.0,
-                data_gas_price_wei: header.eth_l1_data_gas_price.0,
-                data_gas_price_fri: header.strk_l1_data_gas_price.0,
-                num_storage_diffs: 0,      // TODO
-                num_nonce_updates: 0,      // TODO
-                num_declared_classes: 0,   // TODO
-                num_deployed_contracts: 0, // TODO
-                l1_data_availability_mode: header.l1_da_mode.to_dto(),
-                signatures: vec![ConsensusSignature {
-                    r: signature.r.0,
-                    s: signature.s.0,
-                }],
-            })))
-            .map_err(|_| anyhow::anyhow!("Sending header"))?;
-
-            return Ok(true);
->>>>>>> 128fa02c
         }
     }
 
